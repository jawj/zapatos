/*
Zapatos: https://jawj.github.io/zapatos/
Copyright (C) 2020 George MacKerron
Released under the MIT licence: see LICENCE file
*/

import * as pg from 'pg';
import * as fs from 'fs';
import * as path from 'path';
import { enumDataForSchema, enumTypesForEnumData } from './enums';
import { tablesInSchema, definitionForTableInSchema, crossTableTypesForTables } from './tables';
import { moduleRoot } from './config';
import type { CompleteConfig } from './config';


export interface CustomTypes {
  [name: string]: string;  // any, or TS type for domain's base type
}

export const header = () => {
  const
    pkgPath = path.join(moduleRoot(), 'package.json'),
    pkg = JSON.parse(fs.readFileSync(pkgPath, { encoding: 'utf8' }));

  return `/*
** DON'T EDIT THIS FILE **
It's been generated by Zapatos (v${pkg.version}), and is liable to be overwritten

Zapatos: https://jawj.github.io/zapatos/
Copyright (C) 2020 George MacKerron
Released under the MIT licence: see LICENCE file
*/
`;
};

<<<<<<< HEAD
=======
export const declaration = (module: string) => {
  return `
declare module '${module}' {
  `;
}

export const footer = () => {
    return `
} // end declare module
  `;
};

>>>>>>> 3325c466
const coreImports = `import * as db from 'zapatos';`;

const coreDefs = `
type BasicWhereableFromInsertable<T> = { [K in keyof T]: Exclude<T[K] | db.ParentColumn, null | db.DefaultType> };
type WhereableFromBasicWhereable<T> = { [K in keyof T]?: T[K] | db.SQLFragment<any, T[K]> };
type WhereableFromInsertable<T> = WhereableFromBasicWhereable<BasicWhereableFromInsertable<T>>;

type UpdatableFromInsertable<T> = { [K in keyof T]?: T[K] | db.SQLFragment<any, T[K]> };

type JSONSelectableFromSelectable<T> = { [K in keyof T]:
  Date extends T[K] ? Exclude<T[K], Date> | db.DateString :
  Date[] extends T[K] ? Exclude<T[K], Date[]> | db.DateString[] :
  T[K]
};
`;

const customTypeHeader = `/*
** Please do edit this file as needed **
It's a placeholder for a custom type definition
*/
`;

const sourceFilesForCustomTypes = (customTypes: CustomTypes) =>
  Object.fromEntries(Object.entries(customTypes)
    .map(([name, baseType]) => [
      name,
      `${customTypeHeader}${baseType === 'db.JSONValue' ? "\nimport type * as db from 'zapatos';\n" : ""}
export type ${name} = ${baseType};  // replace with your custom type or interface as desired
`,
    ]));


export const tsForConfig = async (config: CompleteConfig) => {
  const
    { schemas, db } = config,
    pool = new pg.Pool(db),
    customTypes = {},
    schemaData = (await Promise.all(
      Object.keys(schemas).map(async schema => {
        const
          rules = schemas[schema],
          tables = rules.exclude === '*' ? [] :  // exclude takes precedence
            (rules.include === '*' ? await tablesInSchema(schema, pool) : rules.include)
              .filter(table => rules.exclude.indexOf(table) < 0),
          enums = await enumDataForSchema(schema, pool),
          tableDefs = await Promise.all(tables.map(async table =>
            definitionForTableInSchema(table, schema, enums, customTypes, config, pool))),
          schemaDef = `\n/* === schema: ${schema} === */\n` +
            `\n/* --- enums --- */\n` +
            enumTypesForEnumData(enums) +
            `\n\n/* --- tables --- */\n` +
            tableDefs.sort().join('\n');

        return { schemaDef, tables };
      }))
    ),
    schemaDefs = schemaData.map(r => r.schemaDef).sort(),
    schemaTables = schemaData.map(r => r.tables),
    allTables = ([] as string[]).concat(...schemaTables).sort(),
    hasCustomTypes = Object.keys(customTypes).length > 0,
    ts = header() +
      declaration('zapatos/schema') +
      coreImports + '\n' +
      (hasCustomTypes ? "import * as c from 'zapatos/custom';\n" : '') +
      coreDefs +
      schemaDefs.join('\n\n') +
      `\n\n/* === cross-table types === */\n` +
      crossTableTypesForTables(allTables) + 
      footer(),
    customTypeSourceFiles = sourceFilesForCustomTypes(customTypes);

  await pool.end();
  return { ts, customTypeSourceFiles };
};<|MERGE_RESOLUTION|>--- conflicted
+++ resolved
@@ -33,8 +33,6 @@
 `;
 };
 
-<<<<<<< HEAD
-=======
 export const declaration = (module: string) => {
   return `
 declare module '${module}' {
@@ -47,7 +45,6 @@
   `;
 };
 
->>>>>>> 3325c466
 const coreImports = `import * as db from 'zapatos';`;
 
 const coreDefs = `
